{% load static %}


<!-- Mapbox GL Draw CSS -->
<link rel="stylesheet" href="https://api.mapbox.com/mapbox-gl-js/plugins/mapbox-gl-draw/v1.4.3/mapbox-gl-draw.css" type="text/css">

<<<<<<< HEAD
<!-- Font Awesome for enhanced icons -->
<link rel="stylesheet" href="https://cdnjs.cloudflare.com/ajax/libs/font-awesome/6.4.0/css/all.min.css">
=======
<!-- Mapbox Geocoder CSS -->
<link rel="stylesheet" href="https://api.mapbox.com/mapbox-gl-js/plugins/mapbox-gl-geocoder/v5.0.0/mapbox-gl-geocoder.css" type="text/css">
>>>>>>> 0be1e2c0

<!-- Map Container -->
<div id="climate-hazard-map" style="width: 100%; height: 600px; position: relative;">
  <!-- Draw Polygon Button -->
  <div style="position: absolute; top: 10px; left: 10px; z-index: 1000;">
    <button id="toggle-draw-mode" class="btn btn-warning" onclick="checkAndToggleDrawMode()" style="box-shadow: 0 2px 4px rgba(0,0,0,0.3);">
      <i class="fas fa-draw-polygon"></i> Draw Polygon Asset
    </button>
    <button id="save-boundary-btn" class="btn btn-success btn-sm shadow ms-2" onclick="saveBoundaryAsAsset()" style="display: none;">
      <i class="fas fa-save"></i> Save City Boundary
    </button>
    <button id="export-shapefile-btn" class="btn btn-primary btn-sm shadow ms-2" onclick="exportShapefile()">
      <i class="fas fa-download"></i> Export Boundaries
    </button>
  </div>

  
  <!-- Drawing Instructions (shown during draw mode) -->
  <div id="draw-instructions" style="position: absolute; top: 110px; left: 10px; z-index: 1000; display: none; background: rgba(255, 255, 255, 0.95); padding: 10px 15px; border-radius: 5px; box-shadow: 0 2px 8px rgba(0,0,0,0.2);">
    <h6 class="mb-2" style="font-size: 14px; font-weight: bold;">Drawing Polygon:</h6>
    <ul class="mb-0" style="font-size: 12px; padding-left: 20px; margin: 0;">
      <li>Click on map to add points</li>
      <li>Click on first point to close polygon</li>
      <li>Or press <kbd>Enter</kbd> key to finish</li>
    </ul>
  </div>
</div>

<!-- Sidebar (initially hidden off-canvas) -->
<style>
  /* Sidebar styling */
  #sidebar {
    position: fixed;
    top: 0;
    right: -400px;  /* hide off-canvas initially */
    width: 400px;
    height: 100%;
    background: #fff;
    box-shadow: -2px 0 5px rgba(0,0,0,0.3);
    overflow-y: auto;
    transition: right 0.3s ease;
    z-index: 10000;
    padding: 20px;
  }
  #sidebar.visible {
    right: 0;
  }
  #sidebar .close-btn {
    background: #f44336;
    color: #fff;
    border: none;
    padding: 5px 10px;
    cursor: pointer;
    float: right;
  }
  .add-facility-panel {
    position: absolute;
    top: 10px;
    right: 10px;
    background: rgba(255,255,255,0.9);
    padding: 10px;
    border-radius: 5px;
    z-index: 1000;
    box-shadow: 0 0 10px rgba(0,0,0,0.1);
    display: none;
  }
  /* Custom styling for the hover popup */
  .facility-hover-popup {
    font-family: 'Arial', sans-serif;
  }
  .facility-hover-popup .mapboxgl-popup-content {
    padding: 8px 10px;
    background-color: rgba(0, 0, 0, 0.7);
    color: white;
    border-radius: 4px;
    font-size: 14px;
    box-shadow: 0 2px 4px rgba(0,0,0,0.3);
    pointer-events: none;
  }
  .facility-hover-popup .mapboxgl-popup-tip {
    border-top-color: rgba(0, 0, 0, 0.7);
    border-bottom-color: rgba(0, 0, 0, 0.7);
  }
</style>

<div id="sidebar">
  <button class="close-btn" onclick="closeSidebar()">Close</button>
  <div id="sidebar-content"></div>
</div>

<!-- Add Facility Panel (appears when map is clicked) -->
<div id="add-facility-panel" class="add-facility-panel">
  <h5>Add New Facility</h5>
  <div class="mb-3">
    <label for="facility-name" class="form-label">Facility Name</label>
    <input type="text" class="form-control" id="facility-name" placeholder="Enter facility name">
  </div>
  <div class="mb-3">
    <label class="form-label">Coordinates</label>
    <p id="click-coordinates" class="mb-1">Lat: 0, Lng: 0</p>
  </div>
  <div class="d-flex justify-content-end">
    <button class="btn btn-secondary me-2" onclick="cancelAddFacility()">Cancel</button>
    <button class="btn btn-primary" onclick="confirmAddFacility()">Add Facility</button>
  </div>
</div>

<!-- Polygon Asset Modal -->
<div class="modal fade" id="polygonAssetModal" tabindex="-1" aria-labelledby="polygonAssetModalLabel" aria-hidden="true">
  <div class="modal-dialog">
    <div class="modal-content">
      <div class="modal-header">
        <h5 class="modal-title" id="polygonAssetModalLabel">Add Polygon Asset</h5>
        <button type="button" class="btn-close" data-bs-dismiss="modal" aria-label="Close"></button>
      </div>
      <div class="modal-body">
        <form id="polygon-asset-form">
          <div class="mb-3">
            <label for="polygon-asset-name" class="form-label">Asset Name <span class="text-danger">*</span></label>
            <input type="text" class="form-control" id="polygon-asset-name" placeholder="Enter asset name" required>
            <div class="invalid-feedback">
              Asset name is required.
            </div>
          </div>
          <div class="mb-3">
            <label for="polygon-asset-archetype" class="form-label">Asset Archetype</label>
            <select class="form-select" id="polygon-asset-archetype">
              <option value="default archetype" selected>Default Archetype</option>
              <option value="building">Building</option>
              <option value="infrastructure">Infrastructure</option>
              <option value="residential">Residential</option>
              <option value="commercial">Commercial</option>
              <option value="industrial">Industrial</option>
              <option value="agricultural">Agricultural</option>
            </select>
            <small class="form-text text-muted">Select the asset archetype from the dropdown</small>
          </div>
          <div class="mb-3">
            <label class="form-label">Centroid Coordinates</label>
            <p id="polygon-centroid-coordinates" class="mb-0 text-muted">Lat: 0, Lng: 0</p>
          </div>
        </form>
      </div>
      <div class="modal-footer">
        <button type="button" class="btn btn-secondary" onclick="cancelPolygonAsset()">Cancel</button>
        <button type="button" class="btn btn-primary" onclick="confirmPolygonAsset()">Apply</button>
      </div>
    </div>
  </div>
</div>

<!-- Grid Spacing Modal -->
<div class="modal fade" id="gridSpacingModal" tabindex="-1" aria-labelledby="gridSpacingModalLabel" aria-hidden="true" data-bs-backdrop="static" data-bs-keyboard="false">
  <div class="modal-dialog">
    <div class="modal-content">
      <div class="modal-header bg-primary text-white">
        <h5 class="modal-title" id="gridSpacingModalLabel">
          <i class="fas fa-th"></i> Configure Granular Analysis
        </h5>
        <button type="button" class="btn-close btn-close-white" data-bs-dismiss="modal" aria-label="Close"></button>
      </div>
      <div class="modal-body">
        <div class="alert alert-info mb-3">
          <i class="fas fa-info-circle"></i>
          <strong>Granular Analysis Available!</strong>
          <p class="mb-0 mt-2">
            This area is ≥ 6 km². Select a grid spacing to perform detailed point-by-point hazard analysis across the entire polygon.
          </p>
        </div>

        <div class="mb-3">
          <label class="form-label"><strong>Asset Name:</strong></label>
          <p id="grid-asset-name" class="text-muted mb-0">Loading...</p>
        </div>

        <div class="mb-3">
          <label class="form-label"><strong>Polygon Area:</strong></label>
          <p id="grid-polygon-area" class="text-muted mb-0">Calculating...</p>
        </div>

        <div class="mb-3">
          <label for="grid-spacing-select" class="form-label"><strong>Select Grid Spacing:</strong></label>
          <select class="form-select" id="grid-spacing-select" onchange="updateEstimatedPoints()">
            <option value="10">10 meters (Very Fine)</option>
            <option value="50">50 meters (Fine)</option>
            <option value="100" selected>100 meters (Default)</option>
            <option value="500">500 meters (Coarse)</option>
            <option value="1000">1000 meters (Very Coarse)</option>
          </select>
          <small class="form-text text-muted">Finer spacing = more detailed analysis, but longer processing time.</small>
        </div>

        <div class="mb-3">
          <label class="form-label"><strong>Estimated Sample Points:</strong></label>
          <p id="estimated-points" class="text-primary fw-bold mb-0">Calculating...</p>
          <small class="form-text text-muted">Approximate number of points that will be analyzed.</small>
        </div>

        <div class="alert alert-warning mb-0">
          <i class="fas fa-clock"></i> <strong>Processing Time:</strong> <span id="estimated-time">2-5 seconds</span>
        </div>
      </div>
      <div class="modal-footer">
        <button type="button" class="btn btn-secondary" onclick="skipGranularAnalysis()">
          <i class="fas fa-times"></i> Skip Analysis
        </button>
        <button type="button" class="btn btn-primary" onclick="applyGranularAnalysis()">
          <i class="fas fa-check"></i> Apply Grid Analysis
        </button>
      </div>
    </div>
  </div>
</div>

<script src="https://api.mapbox.com/mapbox-gl-js/plugins/mapbox-gl-draw/v1.4.3/mapbox-gl-draw.js"></script>
<script src="https://cdn.jsdelivr.net/npm/@turf/turf@6/turf.min.js"></script>
<script src="https://api.mapbox.com/mapbox-gl-js/plugins/mapbox-gl-geocoder/v5.0.0/mapbox-gl-geocoder.min.js"></script>

<!-- Polygon Drawing Component -->
<script src="{% static 'js/polygon-draw-handler.js' %}"></script>


<script>

  // Variables to hold map state
  let multiHazardMap;
  let userMarker = null;
  let clickedLngLat = null;
  let draw;
  let isDrawMode = false;
  let drawnPolygonData = null;
  let geocoder;
  let currentCityBoundary = null;
  let cityBoundaryLayerId = null;



  // Create a base blue circle element for markers
  const baseBlueCircle = document.createElement('div');
  baseBlueCircle.style.width = '20px';
  baseBlueCircle.style.height = '20px';
  baseBlueCircle.style.borderRadius = '50%';
  baseBlueCircle.style.border = '2px solid white';
  baseBlueCircle.style.backgroundColor = 'blue';

  function initializeMultiHazardMap() {
    if (multiHazardMap) {
      multiHazardMap.resize();
      return;
    }

  // Initialize Mapbox
  mapboxgl.accessToken = 'pk.eyJ1Ijoiam91bGUyMzMxIiwiYSI6ImNtZWpqcGRlZDA2aTkybXNmY3BhcnJjMzMifQ.l5raW7vd-PNzS1jYsbyC7g';

    multiHazardMap = new mapboxgl.Map({
        container: 'climate-hazard-map',
        center: [121.7740, 12.8797],
        zoom: 4.5,
        style: 'mapbox://styles/mapbox/satellite-v9'
    })
    .addControl(new mapboxgl.NavigationControl())
    .addControl(new mapboxgl.GeolocateControl())
    .addControl(new mapboxgl.ScaleControl())
    .addControl(new mapboxgl.FullscreenControl());

    // Initialize Mapbox Geocoder
    geocoder = new MapboxGeocoder({
      accessToken: mapboxgl.accessToken,
      mapboxgl: mapboxgl,
      marker: false,
      placeholder: 'Search for a city (e.g., Manila)',
      countries: 'ph', // Limit to Philippines, remove this to search globally
    });

    multiHazardMap.addControl(geocoder, 'top-right');

    // Handle geocoder result
    geocoder.on('result', handleGeocoderResult);

    // Initialize Mapbox Draw
    draw = new MapboxDraw({
      displayControlsDefault: false,
      controls: {},
      defaultMode: 'simple_select'
    });
    multiHazardMap.addControl(draw);

    // When map loads, add base layers
    multiHazardMap.on('load', () => {
      // Expose map variables to global scope
      exposeMapVariables();

      // Add the Philippines GeoJSON source
      multiHazardMap.addSource('hazards-source', {
        type: 'geojson',
        data: 'https://raw.githubusercontent.com/macoymejia/geojsonph/master/Country/Country.minimal.json'
      });

      // Draw filled polygons
      multiHazardMap.addLayer({
        id: 'hazards-layer',
        type: 'fill',
        source: 'hazards-source',
        paint: {
          'fill-color': '#888',
          'fill-opacity': 0.5
        }
      });

      // Change cursor on hover
      multiHazardMap.on('mouseenter', 'hazards-layer', () => {
        multiHazardMap.getCanvas().style.cursor = 'pointer';
      });
      multiHazardMap.on('mouseleave', 'hazards-layer', () => {
        multiHazardMap.getCanvas().style.cursor = '';
      });

      // Try to load facility data if it exists in session
      loadFacilityData();
    });

    // Handle polygon drawing completion
    multiHazardMap.on('draw.create', handlePolygonDrawn);
    multiHazardMap.on('draw.update', handlePolygonDrawn);

    // On map click: show add facility panel (only when not in draw mode)
    multiHazardMap.on('click', (e) => {
      // Skip if in draw mode
      if (isDrawMode) return;

      clickedLngLat = [e.lngLat.lng, e.lngLat.lat];

      // Remove previous temporary marker if it exists
      if (userMarker) {
        userMarker.remove();
      }

      // Create and add new temporary marker
      const el = baseBlueCircle.cloneNode(true);
      el.style.opacity = '0.6'; // Make it semi-transparent to indicate it's temporary
      userMarker = new mapboxgl.Marker({ element: el })
        .setLngLat(clickedLngLat)
        .addTo(multiHazardMap);

      // Update coordinates in the add facility panel
      document.getElementById('click-coordinates').textContent =
        `Lat: ${e.lngLat.lat.toFixed(6)}, Lng: ${e.lngLat.lng.toFixed(6)}`;

      // Show the add facility panel
      document.getElementById('add-facility-panel').style.display = 'block';
    });
  }

  // Check dependencies and toggle drawing mode
  function checkAndToggleDrawMode() {
    console.log('checkAndToggleDrawMode called');

    // Check if required libraries are loaded
    if (typeof mapboxgl === 'undefined') {
      console.error('Mapbox GL not loaded');
      return;
    }

    if (typeof MapboxDraw === 'undefined') {
      console.error('Mapbox Draw not loaded');
      return;
    }

    if (typeof turf === 'undefined') {
      console.error('Turf.js not loaded');
      return;
    }

    // Check if map is initialized
    if (!window.multiHazardMap) {
      console.error('Map not initialized yet');
      return;
    }

    // Check if draw control is initialized
    if (!window.draw) {
      console.error('Draw control not initialized');
      return;
    }

    // All checks passed, proceed with toggle
    toggleDrawMode();
  }

  // Toggle drawing mode
  function toggleDrawMode() {
    console.log('toggleDrawMode called, isDrawMode:', isDrawMode);

    // Check if map and draw are initialized
    if (!multiHazardMap) {
      console.error('Map not initialized');
      return;
    }

    if (!draw) {
      console.error('Draw control not initialized');
      return;
    }

    isDrawMode = !isDrawMode;
    console.log('New isDrawMode:', isDrawMode);

    const button = document.getElementById('toggle-draw-mode');
    const instructions = document.getElementById('draw-instructions');

    if (isDrawMode) {
      // Enable draw mode
      console.log('Enabling draw mode...');
      draw.changeMode('draw_polygon');
      button.classList.remove('btn-warning');
      button.classList.add('btn-danger');
      button.innerHTML = '<i class="fas fa-times"></i> Cancel Drawing';

      // Show drawing instructions
      if (instructions) {
        instructions.style.display = 'block';
        console.log('Showing drawing instructions');
      }

      // Hide add facility panel if visible
      document.getElementById('add-facility-panel').style.display = 'none';
      if (userMarker) {
        userMarker.remove();
        userMarker = null;
      }
    } else {
      // Disable draw mode
      console.log('Disabling draw mode...');
      draw.changeMode('simple_select');
      button.classList.remove('btn-danger');
      button.classList.add('btn-warning');
      button.innerHTML = '<i class="fas fa-draw-polygon"></i> Draw Polygon Asset';

      // Hide drawing instructions
      if (instructions) {
        instructions.style.display = 'none';
      }

      // Clear any drawn polygons
      draw.deleteAll();
      drawnPolygonData = null;
    }
  }

  // Handle polygon drawn event
  function handlePolygonDrawn(e) {
    // Wait a bit for draw to complete
    setTimeout(() => {
      const data = draw.getAll();
      if (data.features.length === 0) return;

      const polygon = data.features[0];

      // Validate polygon has at least 3 points
      if (!polygon.geometry || !polygon.geometry.coordinates ||
          !polygon.geometry.coordinates[0] ||
          polygon.geometry.coordinates[0].length < 4) {
        console.log('Polygon not complete yet, waiting...');
        return;
      }

      // Calculate centroid using Turf.js
      const centroid = turf.centroid(polygon);
      const [lng, lat] = centroid.geometry.coordinates;

      // Calculate polygon area in km²
      const areaM2 = turf.area(polygon); // Turf returns area in square meters
      const areaKm2 = areaM2 / 1000000;  // Convert to km²

      // Store polygon data
      drawnPolygonData = {
        geometry: polygon.geometry,
        centroid: { lat, lng },
        areaKm2: areaKm2
      };

      // Exit draw mode
      isDrawMode = false;
      draw.changeMode('simple_select');
      const button = document.getElementById('toggle-draw-mode');
      button.classList.remove('btn-danger');
      button.classList.add('btn-warning');
      button.innerHTML = '<i class="fas fa-draw-polygon"></i> Draw Polygon Asset';

      // Hide drawing instructions
      const instructions = document.getElementById('draw-instructions');
      if (instructions) {
        instructions.style.display = 'none';
      }

      // Check if polygon area qualifies for granular analysis (≥ 6 km²)
      if (areaKm2 >= 6) {
        console.log(`Polygon area: ${areaKm2.toFixed(2)} km² - Showing grid spacing modal`);
        // Show grid spacing modal - asset modal will be shown when user clicks "Apply" or "Skip"
        showGridSpacingModal('New Polygon', polygon.geometry, areaKm2, 'draw');
      } else {
        console.log(`Polygon area: ${areaKm2.toFixed(2)} km² - Skipping granular analysis (< 6 km²)`);
        // Show the polygon asset modal directly
        currentPolygonSource = 'draw';
        showPolygonAssetModal(lat, lng);
      }
    }, 100);
  }

  // Functions for sidebar
  function openSidebar(content) {
    document.getElementById('sidebar-content').innerHTML = content;
    document.getElementById('sidebar').classList.add('visible');
  }
  
  function closeSidebar() {
    document.getElementById('sidebar').classList.remove('visible');
  }

  // Cancel adding a facility
  function cancelAddFacility() {
    // Hide the add facility panel
    document.getElementById('add-facility-panel').style.display = 'none';
    
    // Remove the temporary marker
    if (userMarker) {
      userMarker.remove();
      userMarker = null;
    }
    
    // Reset the clicked coordinates
    clickedLngLat = null;
  }

  // Confirm adding a facility
  function confirmAddFacility() {
    if (!clickedLngLat) {
      alert('No Location Selected: Please click on the map to select a location.');
      return;
    }

    // Get the facility name from the input field
    const facilityName = document.getElementById('facility-name').value.trim() ||
      `New Facility at ${clickedLngLat[1].toFixed(4)}, ${clickedLngLat[0].toFixed(4)}`;

    // Create facility data
    const facilityData = {
      name: facilityName,
      lat: clickedLngLat[1],
      lng: clickedLngLat[0]
    };

    // Send to server (no CSRF token required for this project)
    fetch('/climate-hazards-analysis-v2/api/add-facility/', {
      method: 'POST',
      headers: {
        'Content-Type': 'application/json'
      },
      body: JSON.stringify(facilityData)
    })
    .then(response => response.json())
    .then(data => {
      if (data.success) {
        // Replace temporary marker with permanent one
        if (userMarker) {
          userMarker.remove();
          userMarker = null;
        }

        // Add the new facility marker
        addFacilityMarker({
          Facility: facilityData.name,
          Lat: facilityData.lat,
          Long: facilityData.lng
        });

        // Hide the add facility panel
        document.getElementById('add-facility-panel').style.display = 'none';

        // Reset the form
        document.getElementById('facility-name').value = '';
      } else {
        alert('Error Adding Facility: ' + (data.error || 'Unknown error occurred while adding facility.'));
      }
    })
    .catch(error => {
      console.error('Error:', error);
      alert('Error Adding Facility: An unexpected error occurred while adding the facility. Please try again.');
    });
  }

  // Show polygon asset modal
  function showPolygonAssetModal(lat, lng) {
    try {
      console.log('Showing polygon asset modal with coordinates:', { lat, lng });

      // Update coordinates display
      const coordsElement = document.getElementById('polygon-centroid-coordinates');
      if (coordsElement) {
        coordsElement.textContent = `Lat: ${lat.toFixed(6)}, Lng: ${lng.toFixed(6)}`;
      }

      // Reset form
      const nameInput = document.getElementById('polygon-asset-name');
      const archetypeSelect = document.getElementById('polygon-asset-archetype');

      if (nameInput) {
        nameInput.value = '';
        nameInput.classList.remove('is-invalid');
      }

      if (archetypeSelect) {
        archetypeSelect.value = 'default archetype';
      }

      // Add event listener for form submission if not already added
      const form = document.getElementById('polygon-asset-form');
      if (form && !form.hasAttribute('data-handler-attached')) {
        form.setAttribute('data-handler-attached', 'true');
        form.addEventListener('submit', (e) => {
          e.preventDefault();
          console.log('Form submitted, calling confirmPolygonAsset...');
          confirmPolygonAsset();
        });
      }

      // Show modal
      const modalElement = document.getElementById('polygonAssetModal');
      if (modalElement) {
        // Ensure any existing modal instance is disposed
        const existingModal = bootstrap.Modal.getInstance(modalElement);
        if (existingModal) {
          existingModal.dispose();
        }

        const modal = new bootstrap.Modal(modalElement);
        modal.show();
        console.log('Modal should be shown now');
      } else {
        console.error('Modal element not found');
      }
    } catch (error) {
      console.error('Error showing polygon asset modal:', error);
      alert('Error: Could not open the asset modal. Please try again.');
    }
  }

  // Cancel polygon asset
  function cancelPolygonAsset() {
    // Clear data based on source
    if (currentPolygonSource === 'draw') {
      // Clear drawn polygons
      draw.deleteAll();
      drawnPolygonData = null;
    } else if (currentPolygonSource === 'city') {
      // Clear city boundary data
      window.cityPolygonData = null;
      // Keep the orange boundary visible so user can try again
    }

    // Reset source
    currentPolygonSource = null;

    // Hide modal
    const modal = bootstrap.Modal.getInstance(document.getElementById('polygonAssetModal'));
    if (modal) modal.hide();
  }

  // Confirm polygon asset
  function confirmPolygonAsset() {
    const assetName = document.getElementById('polygon-asset-name').value.trim();
    const assetArchetype = document.getElementById('polygon-asset-archetype').value || 'default archetype';

    // Validate asset name
    if (!assetName) {
      document.getElementById('polygon-asset-name').classList.add('is-invalid');
      return;
    }

<<<<<<< HEAD
    if (!drawnPolygonData) {
      alert('No Polygon Drawn: Please draw a polygon on the map first.');
=======
    // Get polygon data from the appropriate source
    let polygonData = null;
    if (currentPolygonSource === 'city' && window.cityPolygonData) {
      polygonData = window.cityPolygonData;
    } else if (currentPolygonSource === 'draw' && drawnPolygonData) {
      polygonData = drawnPolygonData;
    }

    if (!polygonData) {
      alert('No polygon data found. Please draw a polygon or search for a city first.');
>>>>>>> 0be1e2c0
      return;
    }

    // Disable submit button to prevent double submission
    const submitBtn = document.querySelector('#polygonAssetModal .btn-primary');
    const originalText = submitBtn.innerHTML;
    submitBtn.disabled = true;
    submitBtn.innerHTML = '<i class="fas fa-spinner fa-spin me-2"></i>Adding Asset...';

    // Create facility data with polygon geometry
    const facilityData = {
      name: assetName,
      archetype: assetArchetype,
      lat: polygonData.centroid.lat,
      lng: polygonData.centroid.lng,
      geometry: polygonData.geometry,
      areaKm2: polygonData.areaKm2,
      gridSpacing: polygonData.gridSpacing || null
    };

<<<<<<< HEAD
        // Send to server (no CSRF token required for this project)
      fetch('/climate-hazards-analysis-v2/api/add-facility/', {
        method: 'POST',
        headers: {
          'Content-Type': 'application/json'
        },
        body: JSON.stringify(facilityData)
      })
      .then(response => response.json())
      .then(data => {
        if (data.success) {
          // Clear the drawing
          draw.deleteAll();

          // Add the new facility marker with polygon
          addFacilityMarker({
            Facility: facilityData.name,
            Archetype: facilityData.archetype,
            Lat: facilityData.lat,
            Long: facilityData.lng,
            geometry: facilityData.geometry
          });

          // Hide modal
          const modal = bootstrap.Modal.getInstance(document.getElementById('polygonAssetModal'));
          if (modal) modal.hide();

          // Reset drawn polygon data
          drawnPolygonData = null;

          // Show success message
          alert(`Success! Polygon asset "${facilityData.name}" has been added successfully.`);

        } else {
          alert('Error Adding Asset: ' + (data.error || 'Unknown error occurred.'));
        }
      })
      .catch(error => {
        console.error('Error:', error);
        alert('Error Adding Asset: An unexpected error occurred. Please try again.');
      })
      .finally(() => {
        // Re-enable submit button
        submitBtn.disabled = false;
        submitBtn.innerHTML = originalText;
      });
=======
    // Send to server
    fetch('/climate-hazards-analysis-v2/api/add-facility/', {
      method: 'POST',
      headers: {
        'Content-Type': 'application/json',
        'X-CSRFToken': getCookie('csrftoken')
      },
      body: JSON.stringify(facilityData)
    })
    .then(response => response.json())
    .then(data => {
      if (data.success) {
        // Clear the drawing only if it's from draw source
        if (currentPolygonSource === 'draw') {
          draw.deleteAll();
          drawnPolygonData = null;
        } else if (currentPolygonSource === 'city') {
          // Remove the orange boundary highlight for city boundaries
          removeCityBoundary();
          // Clear the temporary city polygon data
          window.cityPolygonData = null;
        }

        // Add the new facility marker with polygon
        addFacilityMarker({
          Facility: facilityData.name,
          Archetype: facilityData.archetype,
          Lat: facilityData.lat,
          Long: facilityData.lng,
          geometry: facilityData.geometry
        });

        // Hide modal
        const modal = bootstrap.Modal.getInstance(document.getElementById('polygonAssetModal'));
        if (modal) modal.hide();

        // Reset source
        currentPolygonSource = null;
      } else {
        alert('Error adding asset: ' + data.error);
      }
    })
    .catch(error => {
      console.error('Error:', error);
      alert('Error adding asset');
    });
>>>>>>> 0be1e2c0
  }

  // Grid Spacing Modal Functions
  let currentPolygonForGrid = null;
  let currentAssetNameForGrid = null;
  let currentPolygonAreaKm2 = 0;
  let currentPolygonSource = null; // 'draw' or 'city'

  function showGridSpacingModal(assetName, polygonGeometry, polygonAreaKm2, source = 'draw') {
    currentAssetNameForGrid = assetName;
    currentPolygonForGrid = polygonGeometry;
    currentPolygonAreaKm2 = polygonAreaKm2;
    currentPolygonSource = source;

    // Update modal content
    document.getElementById('grid-asset-name').textContent = assetName;
    document.getElementById('grid-polygon-area').textContent = polygonAreaKm2.toFixed(2) + ' km²';

    // Calculate initial estimated points
    updateEstimatedPoints();

    // Show modal
    const modal = new bootstrap.Modal(document.getElementById('gridSpacingModal'));
    modal.show();
  }

  function updateEstimatedPoints() {
    const gridSpacing = parseInt(document.getElementById('grid-spacing-select').value);

    // Calculate approximate number of points
    // Formula: area (km²) * 1,000,000 (m² per km²) / (grid_spacing²)
    const areaM2 = currentPolygonAreaKm2 * 1000000;
    const estimatedPoints = Math.floor(areaM2 / (gridSpacing * gridSpacing));

    document.getElementById('estimated-points').textContent =
      estimatedPoints.toLocaleString() + ' points';

    // Update estimated processing time
    let estimatedTime;
    if (estimatedPoints < 500) {
      estimatedTime = '< 1 second';
    } else if (estimatedPoints < 2000) {
      estimatedTime = '1-2 seconds';
    } else if (estimatedPoints < 5000) {
      estimatedTime = '2-5 seconds';
    } else if (estimatedPoints < 10000) {
      estimatedTime = '5-10 seconds';
    } else {
      estimatedTime = '10-20 seconds';
    }

    document.getElementById('estimated-time').textContent = estimatedTime;
  }

  function applyGranularAnalysis() {
    const gridSpacing = parseInt(document.getElementById('grid-spacing-select').value);

    console.log('=== APPLY GRANULAR ANALYSIS ===');
    console.log('Grid spacing:', gridSpacing);
    console.log('Current polygon source:', currentPolygonSource);

    // Store grid spacing based on the polygon source
    if (currentPolygonSource === 'city' && currentCityBoundary) {
      // For city boundaries, we need to create a temporary polygon data structure
      if (!window.cityPolygonData) {
        window.cityPolygonData = {};
      }
      window.cityPolygonData.gridSpacing = gridSpacing;
      window.cityPolygonData.enableGranular = true;
      window.cityPolygonData.geometry = currentCityBoundary.geometry;

      // Calculate centroid
      const centroid = turf.centroid(currentCityBoundary.geojson);
      const [lng, lat] = centroid.geometry.coordinates;
      window.cityPolygonData.centroid = { lat, lng };
      window.cityPolygonData.areaKm2 = currentPolygonAreaKm2;

      console.log('Grid spacing stored in cityPolygonData');
    } else if (currentPolygonSource === 'draw' && drawnPolygonData) {
      drawnPolygonData.gridSpacing = gridSpacing;
      drawnPolygonData.enableGranular = true;
      console.log('Grid spacing stored in drawnPolygonData');
    } else {
      console.error('No polygon data found!');
      alert('Error: No polygon data found. Please try again.');
      return;
    }

    // Remove focus from the button to avoid aria-hidden warning
    document.activeElement.blur();

    // Hide grid spacing modal and wait for it to fully hide
    const gridModal = bootstrap.Modal.getInstance(document.getElementById('gridSpacingModal'));
    if (gridModal) {
      // Listen for the modal hidden event
      const modalElement = document.getElementById('gridSpacingModal');
      modalElement.addEventListener('hidden.bs.modal', function onHidden() {
        // Remove the event listener to avoid duplicate calls
        modalElement.removeEventListener('hidden.bs.modal', onHidden);

        console.log('Grid modal fully hidden, showing asset modal...');

        // Show notification
        showNotification('Grid spacing configured: ' + gridSpacing + 'm. Complete the asset details.', 'success');

        // Show polygon asset modal to continue with naming the asset
        let centroid = null;
        if (currentPolygonSource === 'city' && window.cityPolygonData) {
          centroid = window.cityPolygonData.centroid;
        } else if (currentPolygonSource === 'draw' && drawnPolygonData) {
          centroid = drawnPolygonData.centroid;
        }

        if (centroid) {
          console.log('Showing polygon asset modal with centroid:', centroid);
          showPolygonAssetModal(centroid.lat, centroid.lng);
        } else {
          console.error('No centroid found');
          alert('Error: Could not find polygon centroid. Please try again.');
        }
      }, { once: true });

      // Now hide the modal
      gridModal.hide();
    } else {
      console.error('Could not get grid modal instance');
    }
  }

  function skipGranularAnalysis() {
    console.log('=== SKIP GRANULAR ANALYSIS ===');
    console.log('Current polygon source:', currentPolygonSource);

    // Mark that granular analysis should be skipped based on source
    if (currentPolygonSource === 'city' && currentCityBoundary) {
      // For city boundaries, create a temporary polygon data structure
      if (!window.cityPolygonData) {
        window.cityPolygonData = {};
      }
      window.cityPolygonData.enableGranular = false;
      window.cityPolygonData.gridSpacing = null;
      window.cityPolygonData.geometry = currentCityBoundary.geometry;

      // Calculate centroid
      const centroid = turf.centroid(currentCityBoundary.geojson);
      const [lng, lat] = centroid.geometry.coordinates;
      window.cityPolygonData.centroid = { lat, lng };
      window.cityPolygonData.areaKm2 = currentPolygonAreaKm2;

      console.log('Granular analysis disabled for city boundary');
    } else if (currentPolygonSource === 'draw' && drawnPolygonData) {
      drawnPolygonData.enableGranular = false;
      drawnPolygonData.gridSpacing = null;
      console.log('Granular analysis disabled for drawn polygon');
    } else {
      console.error('No polygon data found!');
      alert('Error: No polygon data found. Please try again.');
      return;
    }

    // Hide grid spacing modal and wait for it to fully hide
    const gridModal = bootstrap.Modal.getInstance(document.getElementById('gridSpacingModal'));
    if (gridModal) {
      // Listen for the modal hidden event
      const modalElement = document.getElementById('gridSpacingModal');
      modalElement.addEventListener('hidden.bs.modal', function onHidden() {
        // Remove the event listener to avoid duplicate calls
        modalElement.removeEventListener('hidden.bs.modal', onHidden);

        console.log('Grid modal fully hidden (skipped), showing asset modal...');

        // Show message
        showNotification('Granular analysis skipped. Centroid value will be used.', 'info');

        // Show polygon asset modal to continue with naming the asset
        let centroid = null;
        if (currentPolygonSource === 'city' && window.cityPolygonData) {
          centroid = window.cityPolygonData.centroid;
        } else if (currentPolygonSource === 'draw' && drawnPolygonData) {
          centroid = drawnPolygonData.centroid;
        }

        if (centroid) {
          console.log('Showing polygon asset modal with centroid:', centroid);
          showPolygonAssetModal(centroid.lat, centroid.lng);
        } else {
          console.error('No centroid found');
          alert('Error: Could not find polygon centroid. Please try again.');
        }
      }, { once: true });

      // Now hide the modal
      gridModal.hide();
    } else {
      console.error('Could not get grid modal instance');
    }
  }


// Make facilityMarkers accessible at window level
window.facilityMarkers = [];
window.facilityPolygons = [];

// Function to add a marker for a facility
function addFacilityMarker(facility) {
  // Create marker element
  const el = baseBlueCircle.cloneNode(true);

  // Create popup content for detailed sidebar
  let sidebarContent = `
    <h4><strong>${facility.Facility}</strong></h4>
    <p><strong>Coordinates:</strong> ${facility.Lat.toFixed(6)}, ${facility.Long.toFixed(6)}</p>
    ${facility.Archetype ? `<p><strong>Archetype:</strong> ${facility.Archetype}</p>` : ''}
    ${facility.geometry || facility.AssetType === 'polygon' ? `<p><span class="badge bg-info">Polygon Asset</span></p>` : ''}
    <hr>
    <h5>Hazard Profile</h5>
    <div style="text-align: center; margin-bottom: 10px;">
      <ul style="list-style: none; padding: 0; margin: 0 auto; display: inline-block;">
        <li style="display: inline-block; margin-right: 15px; vertical-align: middle;">
          <span style="display: inline-block; width: 15px; height: 15px; background-color: green; margin-right: 8px;"></span>
          Low
        </li>
        <li style="display: inline-block; margin-right: 15px; vertical-align: middle;">
          <span style="display: inline-block; width: 15px; height: 15px; background-color: orange; margin-right: 8px;"></span>
          Medium
        </li>
        <li style="display: inline-block; vertical-align: middle;">
          <span style="display: inline-block; width: 15px; height: 15px; background-color: red; margin-right: 8px;"></span>
          High
        </li>
      </ul>
    </div>
  `;
  
  // Add hazard data if available
  if (facility.hasOwnProperty('Flood Depth (meters)')) {
    let floodClass = 'green';
    if (facility['Flood Depth (meters)'] === '0.5 to 1.5') floodClass = 'orange';
    if (facility['Flood Depth (meters)'] === 'Greater than 1.5') floodClass = 'red';
    
    sidebarContent += `
      <h5><strong>Flood</strong></h5>
      <p>
        <span style="display:inline-block; width:10px; height:10px; background-color: ${floodClass}; margin-right:5px;"></span>
        <strong>Flood Depth:</strong> ${facility['Flood Depth (meters)']}
      </p>
    `;
  }
  
  // Create hover popup with just the facility name
  const popup = new mapboxgl.Popup({
    closeButton: false,
    closeOnClick: false,
    offset: 25,
    className: 'facility-hover-popup'
  }).setHTML(`<strong>${facility.Facility}</strong>`);
  
  // Create marker with hover popup
  const marker = new mapboxgl.Marker({ element: el })
    .setLngLat([facility.Long, facility.Lat])
    .setPopup(popup)
    .addTo(multiHazardMap);
  
  // Add mouseenter event to show popup on hover
  marker.getElement().addEventListener('mouseenter', () => {
    marker.togglePopup();
  });
  
  // Add mouseleave event to hide popup
  marker.getElement().addEventListener('mouseleave', () => {
    marker.togglePopup();
  });
  
  // Add click handler to show detailed info in sidebar
  marker.getElement().addEventListener('click', () => {
    openSidebar(sidebarContent);
  });
  
  // Track markers
  window.facilityMarkers.push(marker);

  // Add polygon display if geometry is provided
  if (facility.geometry || facility.AssetType === 'polygon') {
    const polygonGeometry = facility.geometry || {
      type: 'Polygon',
      coordinates: facility.polygon_coordinates || [[]]
    };

    if (polygonGeometry && polygonGeometry.coordinates && polygonGeometry.coordinates[0].length > 0) {
      const sourceId = `facility-poly-${window.facilityPolygons.length}`;
      multiHazardMap.addSource(sourceId, {
        type: 'geojson',
        data: {
          type: 'Feature',
          geometry: polygonGeometry
        }
      });

      multiHazardMap.addLayer({
        id: `${sourceId}-fill`,
        type: 'fill',
        source: sourceId,
        paint: {
          'fill-color': '#007bff',
          'fill-opacity': 0.4
        }
      });

      multiHazardMap.addLayer({
        id: `${sourceId}-outline`,
        type: 'line',
        source: sourceId,
        paint: {
          'line-color': '#000',
          'line-width': 2
        }
      });

      window.facilityPolygons.push(sourceId);
    }
  }
  
  // Update proceed button visibility whenever markers are added
  if (typeof updateProceedButtonVisibility === 'function') {
    updateProceedButtonVisibility();
  }
  
  return marker;
}

// Clear all facility markers
function clearFacilityMarkers() {
  window.facilityMarkers.forEach(marker => marker.remove());
  window.facilityMarkers = [];
  window.facilityPolygons.forEach(id => {
    if (multiHazardMap.getLayer(`${id}-fill`)) {
      multiHazardMap.removeLayer(`${id}-fill`);
    }
    if (multiHazardMap.getLayer(`${id}-outline`)) {
      multiHazardMap.removeLayer(`${id}-outline`);
    }
    if (multiHazardMap.getSource(id)) {
      multiHazardMap.removeSource(id);
    }
  });
  window.facilityPolygons = [];
  
  // Update proceed button visibility whenever markers are cleared
  if (typeof updateProceedButtonVisibility === 'function') {
    updateProceedButtonVisibility();
  }
}

// Load facility data from session
function loadFacilityData() {
  console.log("Loading facility data...");
  
  // Show map loading indicator
  const loadingDiv = document.createElement('div');
  loadingDiv.id = 'map-loading';
  loadingDiv.style.position = 'absolute';
  loadingDiv.style.top = '50%';
  loadingDiv.style.left = '50%';
  loadingDiv.style.transform = 'translate(-50%, -50%)';
  loadingDiv.style.backgroundColor = 'rgba(0, 0, 0, 0.7)';
  loadingDiv.style.color = 'white';
  loadingDiv.style.padding = '15px 20px';
  loadingDiv.style.borderRadius = '5px';
  loadingDiv.style.zIndex = '1000';
  loadingDiv.innerHTML = `
    <div style="display: flex; flex-direction: column; align-items: center;">
      <div style="margin-bottom: 10px;">
        <div style="border: 3px solid #f3f3f3; border-radius: 50%; border-top: 3px solid #ffcc00; width: 25px; height: 25px; animation: spin 1s linear infinite;"></div>
      </div>
      <div>Loading map data...</div>
    </div>
  `;
  
  document.getElementById('climate-hazard-map').appendChild(loadingDiv);
  
  fetch('/climate-hazards-analysis-v2/api/facility-data/')
    .then(response => response.json())
    .then(data => {
      console.log("Received facility data:", data);
      
      // Clear existing markers
      clearFacilityMarkers();
      
      // Add new markers
      if (data.facilities && data.facilities.length > 0) {
        console.log(`Adding ${data.facilities.length} markers to map`);
        data.facilities.forEach(facility => {
          addFacilityMarker(facility);
        });
        
        // Zoom to fit all markers
        fitMapToMarkers();
        
        // Update progress steps if the function exists
        if (typeof updateProgressSteps === 'function') {
          updateProgressSteps();
        }
        
        // Update proceed button visibility if the function exists
        if (typeof updateProceedButtonVisibility === 'function') {
          updateProceedButtonVisibility();
        }
      } else {
        console.log("No facilities found in data");
      }
      
      // Remove loading indicator
      const loadingElement = document.getElementById('map-loading');
      if (loadingElement) {
        loadingElement.remove();
      }
      
      // Remove loading overlay
      const loadingOverlay = document.getElementById('loading-overlay');
      if (loadingOverlay) {
        loadingOverlay.style.display = 'none';
      }
    })
    .catch(error => {
      console.error('Error loading facility data:', error);
      
      // Clear existing markers on error
      clearFacilityMarkers();
      
      // Remove loading indicator
      const loadingElement = document.getElementById('map-loading');
      if (loadingElement) {
        loadingElement.remove();
      }
      
      // Remove loading overlay
      const loadingOverlay = document.getElementById('loading-overlay');
      if (loadingOverlay) {
        loadingOverlay.style.display = 'none';
      }
      
      // Show error message on map
      const errorDiv = document.createElement('div');
      errorDiv.style.position = 'absolute';
      errorDiv.style.top = '50%';
      errorDiv.style.left = '50%';
      errorDiv.style.transform = 'translate(-50%, -50%)';
      errorDiv.style.backgroundColor = 'rgba(220, 53, 69, 0.8)';
      errorDiv.style.color = 'white';
      errorDiv.style.padding = '15px 20px';
      errorDiv.style.borderRadius = '5px';
      errorDiv.style.zIndex = '1000';
      errorDiv.style.maxWidth = '80%';
      errorDiv.style.textAlign = 'center';
      errorDiv.innerHTML = `
        <div>
          <div style="font-weight: bold; margin-bottom: 5px;">Error Loading Data</div>
          <div>${error.message || 'Failed to load facility data'}</div>
        </div>
      `;
      document.getElementById('climate-hazard-map').appendChild(errorDiv);
      
      // Auto-remove error after 5 seconds
      setTimeout(() => {
        errorDiv.remove();
      }, 5000);
    });
}

  function fitMapToMarkers() {
  const markers = window.facilityMarkers || [];
  if (markers.length === 0) return;

  const bounds = new mapboxgl.LngLatBounds();
  markers.forEach(marker => bounds.extend(marker.getLngLat()));
  multiHazardMap.fitBounds(bounds, { padding: 50, maxZoom: 15 });
}

  // Handle geocoder result - fetch city boundaries
  async function handleGeocoderResult(e) {
    const result = e.result;
    console.log('Geocoder result:', result);

    // Extract place name and coordinates
    const placeName = result.place_name || result.text;
    const [lng, lat] = result.center;

    // Show loading message
    showNotification('Fetching city boundaries...', 'info');

    try {
      // Fetch boundary from Nominatim (OpenStreetMap)
      const response = await fetch(
        `https://nominatim.openstreetmap.org/search?` +
        `q=${encodeURIComponent(placeName)}` +
        `&format=geojson` +
        `&polygon_geojson=1` +
        `&limit=1`,
        {
          headers: {
            'User-Agent': 'CLIMATE-Build-App'
          }
        }
      );

      if (!response.ok) throw new Error('Failed to fetch boundary');

      const data = await response.json();

      if (data.features && data.features.length > 0) {
        const feature = data.features[0];

        // Check if boundary geometry exists
        if (feature.geometry && (feature.geometry.type === 'Polygon' || feature.geometry.type === 'MultiPolygon')) {
          displayCityBoundary(feature.geometry, placeName);
          showNotification(`Boundary found for ${placeName}!`, 'success');
        } else {
          showNotification(`No boundary polygon found for ${placeName}. Try a more specific search.`, 'warning');
        }
      } else {
        showNotification(`No boundary found for ${placeName}. Try a more specific search.`, 'warning');
      }
    } catch (error) {
      console.error('Error fetching boundary:', error);
      showNotification('Error fetching city boundary. Please try again.', 'error');
    }
  }

  // Display city boundary on map
  function displayCityBoundary(geometry, name) {
    // Remove existing boundary if any
    removeCityBoundary();

    // Generate unique layer ID
    cityBoundaryLayerId = `city-boundary-${Date.now()}`;

    // Store boundary data
    currentCityBoundary = {
      name: name,
      geometry: geometry,
      geojson: {
        type: 'Feature',
        properties: { name: name },
        geometry: geometry
      }
    };

    // Add source
    multiHazardMap.addSource(cityBoundaryLayerId, {
      type: 'geojson',
      data: currentCityBoundary.geojson
    });

    // Add fill layer
    multiHazardMap.addLayer({
      id: `${cityBoundaryLayerId}-fill`,
      type: 'fill',
      source: cityBoundaryLayerId,
      paint: {
        'fill-color': '#FFA500',
        'fill-opacity': 0.3
      }
    });

    // Add outline layer
    multiHazardMap.addLayer({
      id: `${cityBoundaryLayerId}-outline`,
      type: 'line',
      source: cityBoundaryLayerId,
      paint: {
        'line-color': '#FF8C00',
        'line-width': 3
      }
    });

    // Fit map to boundary
    const bbox = turf.bbox(currentCityBoundary.geojson);
    multiHazardMap.fitBounds(bbox, { padding: 50 });

    // Show save button
    document.getElementById('save-boundary-btn').style.display = 'inline-block';
  }

  // Remove city boundary from map
  function removeCityBoundary() {
    if (cityBoundaryLayerId) {
      if (multiHazardMap.getLayer(`${cityBoundaryLayerId}-fill`)) {
        multiHazardMap.removeLayer(`${cityBoundaryLayerId}-fill`);
      }
      if (multiHazardMap.getLayer(`${cityBoundaryLayerId}-outline`)) {
        multiHazardMap.removeLayer(`${cityBoundaryLayerId}-outline`);
      }
      if (multiHazardMap.getSource(cityBoundaryLayerId)) {
        multiHazardMap.removeSource(cityBoundaryLayerId);
      }
      cityBoundaryLayerId = null;
    }
    currentCityBoundary = null;
    document.getElementById('save-boundary-btn').style.display = 'none';
  }

  // Save city boundary as asset
  async function saveBoundaryAsAsset() {
    if (!currentCityBoundary) {
      alert('No boundary to save. Please search for a city first.');
      return;
    }

    // Calculate centroid
    const centroid = turf.centroid(currentCityBoundary.geojson);
    const [lng, lat] = centroid.geometry.coordinates;

    // Calculate polygon area in km²
    const areaM2 = turf.area(currentCityBoundary.geojson); // Turf returns area in square meters
    const areaKm2 = areaM2 / 1000000;  // Convert to km²

    console.log(`City boundary area: ${areaKm2.toFixed(2)} km²`);

    // Check if polygon area qualifies for granular analysis (≥ 6 km²)
    if (areaKm2 >= 6) {
      console.log('City boundary qualifies for granular analysis - showing grid spacing modal first');
      // Show grid spacing modal FIRST with 'city' source, naming modal will come after
      showGridSpacingModal(currentCityBoundary.name, currentCityBoundary.geometry, areaKm2, 'city');
    } else {
      console.log('City boundary does not qualify for granular analysis - showing naming modal directly');
      // Show naming modal directly for small polygons
      showPolygonAssetModal(lat, lng);
      // Set the source so confirmPolygonAsset knows where to get the data
      currentPolygonSource = 'city';

      // Create temporary polygon data for small city boundaries
      if (!window.cityPolygonData) {
        window.cityPolygonData = {};
      }
      window.cityPolygonData.centroid = { lat, lng };
      window.cityPolygonData.geometry = currentCityBoundary.geometry;
      window.cityPolygonData.areaKm2 = areaKm2;
      window.cityPolygonData.enableGranular = false;
      window.cityPolygonData.gridSpacing = null;
    }
  }

  // Export boundaries as shapefile
  function exportShapefile() {
    showNotification('Preparing shapefile export...', 'info');

    // Call backend endpoint
    window.location.href = '/climate-hazards-analysis-v2/api/export-shapefile/';
  }

  // Show notification helper
  function showNotification(message, type = 'info') {
    // Remove existing notification if any
    const existing = document.getElementById('map-notification');
    if (existing) existing.remove();

    // Create notification element
    const notification = document.createElement('div');
    notification.id = 'map-notification';
    notification.style.position = 'absolute';
    notification.style.top = '60px';
    notification.style.right = '10px';
    notification.style.zIndex = '1000';
    notification.style.padding = '12px 20px';
    notification.style.borderRadius = '5px';
    notification.style.boxShadow = '0 2px 8px rgba(0,0,0,0.2)';
    notification.style.fontSize = '14px';
    notification.style.fontWeight = '500';
    notification.style.maxWidth = '300px';
    notification.style.animation = 'slideInRight 0.3s ease';

    // Set colors based on type
    const colors = {
      success: { bg: '#28a745', text: '#fff' },
      error: { bg: '#dc3545', text: '#fff' },
      warning: { bg: '#ffc107', text: '#000' },
      info: { bg: '#17a2b8', text: '#fff' }
    };

    const color = colors[type] || colors.info;
    notification.style.backgroundColor = color.bg;
    notification.style.color = color.text;
    notification.textContent = message;

    document.getElementById('climate-hazard-map').appendChild(notification);

    // Auto-remove after 4 seconds
    setTimeout(() => {
      notification.style.animation = 'slideOutRight 0.3s ease';
      setTimeout(() => notification.remove(), 300);
    }, 4000);
  }

  // Helper function to get CSRF token
  function getCookie(name) {
    let cookieValue = null;
    if (document.cookie && document.cookie !== '') {
      const cookies = document.cookie.split(';');
      for (let i = 0; i < cookies.length; i++) {
        const cookie = cookies[i].trim();
        if (cookie.substring(0, name.length + 1) === (name + '=')) {
          cookieValue = decodeURIComponent(cookie.substring(name.length + 1));
          break;
        }
      }
    }
    return cookieValue;
  }

// Auto-init if the container exists on this page
  if (document.readyState !== 'loading') {
    if (document.getElementById('climate-hazard-map')) initializeMultiHazardMap();
  } else {
    document.addEventListener('DOMContentLoaded', () => {
      if (document.getElementById('climate-hazard-map')) initializeMultiHazardMap();
    });
  }

// Expose map variables and functions to global scope for polygon handler
function exposeMapVariables() {
  window.multiHazardMap = multiHazardMap;
  window.draw = draw;
  window.isDrawMode = isDrawMode;
  window.drawnPolygonData = drawnPolygonData;
  window.toggleDrawMode = toggleDrawMode;
  window.showPolygonAssetModal = showPolygonAssetModal;
  window.turf = turf;
}
  

</script><|MERGE_RESOLUTION|>--- conflicted
+++ resolved
@@ -3,14 +3,6 @@
 
 <!-- Mapbox GL Draw CSS -->
 <link rel="stylesheet" href="https://api.mapbox.com/mapbox-gl-js/plugins/mapbox-gl-draw/v1.4.3/mapbox-gl-draw.css" type="text/css">
-
-<<<<<<< HEAD
-<!-- Font Awesome for enhanced icons -->
-<link rel="stylesheet" href="https://cdnjs.cloudflare.com/ajax/libs/font-awesome/6.4.0/css/all.min.css">
-=======
-<!-- Mapbox Geocoder CSS -->
-<link rel="stylesheet" href="https://api.mapbox.com/mapbox-gl-js/plugins/mapbox-gl-geocoder/v5.0.0/mapbox-gl-geocoder.css" type="text/css">
->>>>>>> 0be1e2c0
 
 <!-- Map Container -->
 <div id="climate-hazard-map" style="width: 100%; height: 600px; position: relative;">
@@ -227,11 +219,6 @@
 
 <script src="https://api.mapbox.com/mapbox-gl-js/plugins/mapbox-gl-draw/v1.4.3/mapbox-gl-draw.js"></script>
 <script src="https://cdn.jsdelivr.net/npm/@turf/turf@6/turf.min.js"></script>
-<script src="https://api.mapbox.com/mapbox-gl-js/plugins/mapbox-gl-geocoder/v5.0.0/mapbox-gl-geocoder.min.js"></script>
-
-<!-- Polygon Drawing Component -->
-<script src="{% static 'js/polygon-draw-handler.js' %}"></script>
-
 
 <script>
 
@@ -690,21 +677,8 @@
       return;
     }
 
-<<<<<<< HEAD
     if (!drawnPolygonData) {
-      alert('No Polygon Drawn: Please draw a polygon on the map first.');
-=======
-    // Get polygon data from the appropriate source
-    let polygonData = null;
-    if (currentPolygonSource === 'city' && window.cityPolygonData) {
-      polygonData = window.cityPolygonData;
-    } else if (currentPolygonSource === 'draw' && drawnPolygonData) {
-      polygonData = drawnPolygonData;
-    }
-
-    if (!polygonData) {
-      alert('No polygon data found. Please draw a polygon or search for a city first.');
->>>>>>> 0be1e2c0
+      alert('No polygon data found. Please draw a polygon first.');
       return;
     }
 
@@ -725,54 +699,6 @@
       gridSpacing: polygonData.gridSpacing || null
     };
 
-<<<<<<< HEAD
-        // Send to server (no CSRF token required for this project)
-      fetch('/climate-hazards-analysis-v2/api/add-facility/', {
-        method: 'POST',
-        headers: {
-          'Content-Type': 'application/json'
-        },
-        body: JSON.stringify(facilityData)
-      })
-      .then(response => response.json())
-      .then(data => {
-        if (data.success) {
-          // Clear the drawing
-          draw.deleteAll();
-
-          // Add the new facility marker with polygon
-          addFacilityMarker({
-            Facility: facilityData.name,
-            Archetype: facilityData.archetype,
-            Lat: facilityData.lat,
-            Long: facilityData.lng,
-            geometry: facilityData.geometry
-          });
-
-          // Hide modal
-          const modal = bootstrap.Modal.getInstance(document.getElementById('polygonAssetModal'));
-          if (modal) modal.hide();
-
-          // Reset drawn polygon data
-          drawnPolygonData = null;
-
-          // Show success message
-          alert(`Success! Polygon asset "${facilityData.name}" has been added successfully.`);
-
-        } else {
-          alert('Error Adding Asset: ' + (data.error || 'Unknown error occurred.'));
-        }
-      })
-      .catch(error => {
-        console.error('Error:', error);
-        alert('Error Adding Asset: An unexpected error occurred. Please try again.');
-      })
-      .finally(() => {
-        // Re-enable submit button
-        submitBtn.disabled = false;
-        submitBtn.innerHTML = originalText;
-      });
-=======
     // Send to server
     fetch('/climate-hazards-analysis-v2/api/add-facility/', {
       method: 'POST',
@@ -785,32 +711,24 @@
     .then(response => response.json())
     .then(data => {
       if (data.success) {
-        // Clear the drawing only if it's from draw source
-        if (currentPolygonSource === 'draw') {
-          draw.deleteAll();
-          drawnPolygonData = null;
-        } else if (currentPolygonSource === 'city') {
-          // Remove the orange boundary highlight for city boundaries
-          removeCityBoundary();
-          // Clear the temporary city polygon data
-          window.cityPolygonData = null;
-        }
-
-        // Add the new facility marker with polygon
-        addFacilityMarker({
-          Facility: facilityData.name,
-          Archetype: facilityData.archetype,
-          Lat: facilityData.lat,
-          Long: facilityData.lng,
-          geometry: facilityData.geometry
-        });
-
-        // Hide modal
-        const modal = bootstrap.Modal.getInstance(document.getElementById('polygonAssetModal'));
-        if (modal) modal.hide();
-
-        // Reset source
-        currentPolygonSource = null;
+        // Clear the drawing
+        draw.deleteAll();
+
+          // Add the new facility marker with polygon
+          addFacilityMarker({
+            Facility: facilityData.name,
+            Archetype: facilityData.archetype,
+            Lat: facilityData.lat,
+            Long: facilityData.lng,
+            geometry: facilityData.geometry
+          });
+
+          // Hide modal
+          const modal = bootstrap.Modal.getInstance(document.getElementById('polygonAssetModal'));
+          if (modal) modal.hide();
+
+        // Reset drawn polygon data
+        drawnPolygonData = null;
       } else {
         alert('Error adding asset: ' + data.error);
       }
@@ -819,7 +737,6 @@
       console.error('Error:', error);
       alert('Error adding asset');
     });
->>>>>>> 0be1e2c0
   }
 
   // Grid Spacing Modal Functions
